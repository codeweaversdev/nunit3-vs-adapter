trigger:
  branches:
    include: [ '*' ]
    exclude: [ 'refs/tags/*' ]

jobs:
  - job: Windows
    pool:
      vmImage: 'windows-latest'
    steps:
    - powershell: .\build.ps1 --target=CI --configuration=$(BuildConfiguration)
      displayName: Build, package, and test

    - task: PublishBuildArtifacts@1
      displayName: Publish bin artifacts
      inputs:
        PathtoPublish: $(build.sourcesdirectory)\bin\$(BuildConfiguration)
        ArtifactName: Bin
      condition: succeededOrFailed()

    - task: PublishBuildArtifacts@1
      displayName: Publish package artifacts
      inputs:
        PathtoPublish: $(build.sourcesdirectory)\package
        ArtifactName: Package
      condition: succeededOrFailed()

  - job: Linux
    pool:
      vmImage: 'ubuntu-latest'
    steps:
<<<<<<< HEAD
=======
    - task: UseDotNet@2
      displayName: Install required .NET Core SDK
      inputs:
        useGlobalJson: true

    - task: UseDotNet@2
      displayName: Install .NET Core 3.1 runtime
      inputs:
        packageType: runtime
        version: 3.1.x

    - task: UseDotNet@2
      displayName: Install .NET Core 2.1 runtime
      inputs:
        packageType: runtime
        version: 2.1.x

>>>>>>> 2e090f5f
    - powershell: .\build.ps1 --target=Acceptance --configuration=$(BuildConfiguration)
      displayName: Build and test<|MERGE_RESOLUTION|>--- conflicted
+++ resolved
@@ -29,8 +29,6 @@
     pool:
       vmImage: 'ubuntu-latest'
     steps:
-<<<<<<< HEAD
-=======
     - task: UseDotNet@2
       displayName: Install required .NET Core SDK
       inputs:
@@ -48,6 +46,5 @@
         packageType: runtime
         version: 2.1.x
 
->>>>>>> 2e090f5f
     - powershell: .\build.ps1 --target=Acceptance --configuration=$(BuildConfiguration)
       displayName: Build and test