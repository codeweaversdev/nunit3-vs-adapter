--- conflicted
+++ resolved
@@ -13,11 +13,7 @@
     <PackageReference Include="nunit" Version="3.13.1" />
     <PackageReference Include="NUnit3TestAdapter" Version="3.17.0" />
     <PackageReference Include="Microsoft.NET.Test.Sdk" Version="16.9.4" />
-<<<<<<< HEAD
-    <PackageReference Include="NUnit.Analyzers" Version="3.0.0" />
-=======
     <PackageReference Include="NUnit.Analyzers" Version="3.1.0" />
->>>>>>> 6eed197c
   </ItemGroup>
 
 </Project>