--- conflicted
+++ resolved
@@ -10,13 +10,8 @@
   </PropertyGroup>
 
   <ItemGroup>
-<<<<<<< HEAD
     <PackageReference Include="nunit" Version="3.13.2" />
-    <PackageReference Include="NUnit3TestAdapter" Version="3.17.0" />
-=======
-    <PackageReference Include="nunit" Version="3.13.1" />
     <PackageReference Include="NUnit3TestAdapter" Version="4.0.0" />
->>>>>>> bc958aa0
     <PackageReference Include="Microsoft.NET.Test.Sdk" Version="16.9.4" />
     <PackageReference Include="NUnit.Analyzers" Version="3.1.0" />
   </ItemGroup>
