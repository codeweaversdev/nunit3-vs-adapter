﻿using System;
using System.Collections.Generic;
using System.Linq;
using System.Xml;
using Microsoft.VisualStudio.TestPlatform.ObjectModel;

namespace NUnit.VisualStudio.TestAdapter
{
    public class CategoryList
    {
        public const string NUnitCategoryName = "NUnit.TestCategory";
        private const string NunitTestCategoryLabel = "Category";
        private const string VsTestCategoryLabel = "TestCategory";
        private const string MSTestCategoryName = "MSTestDiscoverer.TestCategory";

        internal static readonly TestProperty NUnitTestCategoryProperty = TestProperty.Register(NUnitCategoryName,
            VsTestCategoryLabel, typeof(string[]), TestPropertyAttributes.Hidden | TestPropertyAttributes.Trait,
            typeof(TestCase));

        internal TestProperty
            MsTestCategoryProperty; // = TestProperty.Register(MSTestCategoryName, VsTestCategoryLabel, typeof(string[]), TestPropertyAttributes.Hidden | TestPropertyAttributes.Trait, typeof(TestCase));

        internal static readonly TestProperty NUnitExplicitProperty = TestProperty.Register("NUnit.Explicit",
            "Explicit", typeof(bool), TestPropertyAttributes.Hidden, typeof(TestCase));

        private const string ExplicitTraitName = "Explicit";

        // The empty string causes the UI we want.
        // If it's null, the explicit trait doesn't show up in Test Explorer.
        // If it's not empty, it shows up as “Explicit [value]” in Test Explorer.
        private const string ExplicitTraitValue = "";

        private readonly List<string> categorylist = new List<string>();
        private readonly TestCase testCase;
        private readonly IAdapterSettings settings;

        public CategoryList(TestCase testCase, IAdapterSettings adapterSettings)
        {
            settings = adapterSettings;
            this.testCase = testCase;
            // MsTestCategoryProperty = TestProperty.Register(MSTestCategoryName, VsTestCategoryLabel, typeof(string[]), TestPropertyAttributes.Hidden | TestPropertyAttributes.Trait, typeof(TestCase));

        }

        public void AddRange(IEnumerable<string> categories)
        {
            categorylist.AddRange(categories);
        }

        public int LastNodeListCount { get; private set; }

        public IEnumerable<string> ProcessTestCaseProperties(XmlNode testNode, bool addToCache, string key = null,
            IDictionary<string, TraitsFeature.CachedTestCaseInfo> traitsCache = null)
        {
            var nodelist = testNode.SelectNodes("properties/property");
            LastNodeListCount = nodelist.Count;
            foreach (XmlNode propertyNode in nodelist)
            {
                string propertyName = propertyNode.GetAttribute("name");
                string propertyValue = propertyNode.GetAttribute("value");
                if (addToCache)
                    AddTraitsToCache(traitsCache, key, propertyName, propertyValue);
                if (IsInternalProperty(propertyName, propertyValue))
                    continue;
                if (propertyName != NunitTestCategoryLabel)
                    testCase.Traits.Add(new Trait(propertyName, propertyValue));
                else
                {
                    categorylist.Add(propertyValue);
                }
            }

            if (testNode.Attributes?["runstate"]?.Value != "Explicit")
                return categorylist;
            // Add UI grouping “Explicit”
            if (testCase.Traits.All(trait => trait.Name != ExplicitTraitName))
                testCase.Traits.Add(new Trait(ExplicitTraitName, ExplicitTraitValue));

            // Track whether the test is actually explicit since multiple things result in the same UI grouping
            testCase.SetPropertyValue(NUnitExplicitProperty, true);

            if (addToCache)
            {
                // Add UI grouping “Explicit”
                AddTraitsToCache(traitsCache, key, ExplicitTraitName, ExplicitTraitValue);

                // Track whether the test is actually explicit since multiple things result in the same UI grouping
                GetCachedInfo(traitsCache, key).Explicit = true;
            }

            return categorylist;
        }

<<<<<<< HEAD
        private readonly string[] internalProperties = { "description","timeout","repeat" };
=======
        /// <summary>
        /// See https://github.com/nunit/nunit/blob/master/src/NUnitFramework/framework/Internal/PropertyNames.cs
        /// </summary>
        private readonly List<string> _internalProperties = new List<string>
        { "Author", "ApartmentState", "Description", "IgnoreUntilDate","LevelOfParallelism", "MaxTime", "Order", "ParallelScope", "Repeat", "RequiresThread", "SetCulture", "SetUICulture", "TestOf", "Timeout"};


>>>>>>> 0a6de45f
        private bool IsInternalProperty(string propertyName, string propertyValue)
        {
            
            if (propertyName == ExplicitTraitName)
            {
                // Otherwise the IsNullOrEmpty check does the wrong thing,
                // but I'm not sure of the consequences of allowing all empty strings.
                return false;
            }
            if ( internalProperties.Contains(propertyName.ToLower()))
                return true;

<<<<<<< HEAD
            // Property names starting with '_' are for internal use only
=======
            // Property names starting with '_' are for internal use only, but over time this has changed, so we now use a list
            if (!settings.ShowInternalProperties &&
                _internalProperties.Contains(propertyName, StringComparer.OrdinalIgnoreCase))
                return true;
>>>>>>> 0a6de45f
            return string.IsNullOrEmpty(propertyName) || propertyName[0] == '_' || string.IsNullOrEmpty(propertyValue);
        }

        private void AddTraitsToCache(IDictionary<string, TraitsFeature.CachedTestCaseInfo> traitsCache, string key, string propertyName, string propertyValue)
        {
            if (IsInternalProperty(propertyName, propertyValue)) return;

            var info = GetCachedInfo(traitsCache, key);
            info.Traits.Add(new Trait(propertyName, propertyValue));
        }

        private static TraitsFeature.CachedTestCaseInfo GetCachedInfo(IDictionary<string, TraitsFeature.CachedTestCaseInfo> traitsCache, string key)
        {
            if (!traitsCache.TryGetValue(key, out var info))
                traitsCache.Add(key, info = new TraitsFeature.CachedTestCaseInfo());
            return info;
        }

        public void UpdateCategoriesToVs()
        {
            if (categorylist.Any())
            {
                testCase.SetPropertyValue(
                    settings.VsTestCategoryType == VsTestCategoryType.NUnit
                        ? NUnitTestCategoryProperty
                        : MsTestCategoryProperty, categorylist.Distinct().ToArray());
            }
        }



    }
}<|MERGE_RESOLUTION|>--- conflicted
+++ resolved
@@ -91,9 +91,6 @@
             return categorylist;
         }
 
-<<<<<<< HEAD
-        private readonly string[] internalProperties = { "description","timeout","repeat" };
-=======
         /// <summary>
         /// See https://github.com/nunit/nunit/blob/master/src/NUnitFramework/framework/Internal/PropertyNames.cs
         /// </summary>
@@ -101,7 +98,6 @@
         { "Author", "ApartmentState", "Description", "IgnoreUntilDate","LevelOfParallelism", "MaxTime", "Order", "ParallelScope", "Repeat", "RequiresThread", "SetCulture", "SetUICulture", "TestOf", "Timeout"};
 
 
->>>>>>> 0a6de45f
         private bool IsInternalProperty(string propertyName, string propertyValue)
         {
             
@@ -114,14 +110,10 @@
             if ( internalProperties.Contains(propertyName.ToLower()))
                 return true;
 
-<<<<<<< HEAD
-            // Property names starting with '_' are for internal use only
-=======
             // Property names starting with '_' are for internal use only, but over time this has changed, so we now use a list
             if (!settings.ShowInternalProperties &&
                 _internalProperties.Contains(propertyName, StringComparer.OrdinalIgnoreCase))
                 return true;
->>>>>>> 0a6de45f
             return string.IsNullOrEmpty(propertyName) || propertyName[0] == '_' || string.IsNullOrEmpty(propertyValue);
         }
 
