--- conflicted
+++ resolved
@@ -154,7 +154,6 @@
         #endregion
 
         #region Helper Methods
-
         /// <summary>
         /// Makes a TestCase from an NUnit test, adding
         /// navigation data if it can be found.
@@ -179,21 +178,12 @@
                     // Using the nUnit-provided "fullname" will cause failures at test execution time due to
                     // the FilterExpressionWrapper not being able to parse the test names passed-in as filters.
 
-<<<<<<< HEAD
-                if (!string.IsNullOrEmpty(parameterizedTestFullName))
-                {
-                    fullyQualifiedName = parameterizedTestFullName;
-                }
-            }
-
-=======
                     // To resolve this issue, for parameterized tests (which are the only tests that allow custom names),
                     // the parent node's "fullname" value is used instead. This is the name of the actual test method
                     // and will allow the filtering to work as expected.
 
                     // Note that this also means you can no longer select a single tests of these to run.
                     // When you do that, all tests within the parent node will be executed
->>>>>>> d13c6d7a
 
                     if (!string.IsNullOrEmpty(parameterizedTestFullName))
                     {
