--- conflicted
+++ resolved
@@ -43,13 +43,8 @@
         {
             var filteredTestCases = tfsFilter.CheckFilter(loadedTestCases);
             var testCases = filteredTestCases as TestCase[] ?? filteredTestCases.ToArray();
-<<<<<<< HEAD
-            // TestLog.Info(string.Format("TFS Filter detected: LoadedTestCases {0}, Filterered Test Cases {1}", loadedTestCases.Count, testCases.Count()));
-            return MakeTestFilter(testCases);
-=======
             //TestLog.Info(string.Format("TFS Filter detected: LoadedTestCases {0}, Filtered Test Cases {1}", loadedTestCases.Count, testCases.Count()));
             return testCases.Any() ? FilterByList(testCases) : NoTestsFound;
->>>>>>> d13c6d7a
         }
 
         public TestFilter FilterByWhere(string where)
