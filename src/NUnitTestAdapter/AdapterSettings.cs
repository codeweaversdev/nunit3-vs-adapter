// ***********************************************************************
<<<<<<< HEAD
// Copyright (c) 2014-2018 Charlie Poole, Terje Sandstrom
=======
// Copyright (c) 2014-2019 Charlie Poole, Terje Sandstrom
>>>>>>> 0a6de45f
//
// Permission is hereby granted, free of charge, to any person obtaining
// a copy of this software and associated documentation files (the
// "Software"), to deal in the Software without restriction, including
// without limitation the rights to use, copy, modify, merge, publish,
// distribute, sublicense, and/or sell copies of the Software, and to
// permit persons to whom the Software is furnished to do so, subject to
// the following conditions:
// 
// The above copyright notice and this permission notice shall be
// included in all copies or substantial portions of the Software.
// 
// THE SOFTWARE IS PROVIDED "AS IS", WITHOUT WARRANTY OF ANY KIND,
// EXPRESS OR IMPLIED, INCLUDING BUT NOT LIMITED TO THE WARRANTIES OF
// MERCHANTABILITY, FITNESS FOR A PARTICULAR PURPOSE AND
// NONINFRINGEMENT. IN NO EVENT SHALL THE AUTHORS OR COPYRIGHT HOLDERS BE
// LIABLE FOR ANY CLAIM, DAMAGES OR OTHER LIABILITY, WHETHER IN AN ACTION
// OF CONTRACT, TORT OR OTHERWISE, ARISING FROM, OUT OF OR IN CONNECTION
// WITH THE SOFTWARE OR THE USE OR OTHER DEALINGS IN THE SOFTWARE.
// ***********************************************************************

using System;
using System.Collections.Generic;
using System.IO;
using System.Xml;

using Microsoft.VisualStudio.TestPlatform.ObjectModel.Adapter;

namespace NUnit.VisualStudio.TestAdapter
{
    public interface IAdapterSettings : IFeatureFlags
    {
        int MaxCpuCount { get; }
        string ResultsDirectory { get; }
        string TargetPlatform { get; }
        string TargetFrameworkVersion { get; }
        string TestAdapterPaths { get; }
        bool CollectSourceInformation { get; }
        IDictionary<string, string> TestProperties { get; }
        string InternalTraceLevel { get; }
        string WorkDirectory { get; }
        int DefaultTimeout { get; }
        int NumberOfTestWorkers { get; }
        bool ShadowCopyFiles { get; }
        int Verbosity { get; }
        bool UseVsKeepEngineRunning { get; }
        string BasePath { get; }
        string PrivateBinPath { get; }
        int? RandomSeed { get; }
        bool RandomSeedSpecified { get; }
        bool InProcDataCollectorsAvailable { get; }
        bool CollectDataForEachTestSeparately { get; }
        bool SynchronousEvents { get; }
        string DomainUsage { get; }
        bool DumpXmlTestDiscovery { get; }
        bool DumpXmlTestResults { get; }

        /// <summary>
        ///  Syntax documentation <see cref="https://github.com/nunit/docs/wiki/Template-Based-Test-Naming"/>
        /// </summary>
        string DefaultTestNamePattern { get; }

        VsTestCategoryType VsTestCategoryType { get; }
        string TestOutputXml { get; }
        bool UseTestOutputXml { get; }

        /// <summary>
        /// True if test run is triggered in an IDE/Editor context.
        /// </summary>
        bool DesignMode { get; }

        /// <summary>
        /// If true, an adapter shouldn't create appdomains to run tests
        /// </summary>
        bool DisableAppDomain { get; }

        /// <summary>
        /// If true, an adapter should disable any test case parallelization
        /// </summary>
        bool DisableParallelization { get; }

        bool ShowInternalProperties { get; }

        void Load(IDiscoveryContext context);
        void Load(string settingsXml);
        void SaveRandomSeed(string dirname);
        void RestoreRandomSeed(string dirname);
    }

<<<<<<< HEAD

    public interface IFeatureFlags
    {
        bool UseTestCaseFilterConverter { get; }
    }

    public class FeatureFlags : IFeatureFlags
    {
        public bool UseTestCaseFilterConverter { get; set; }
=======
    public enum VsTestCategoryType
    {
        NUnit,
        MsTest
>>>>>>> 0a6de45f
    }


    public class AdapterSettings : IAdapterSettings
    {
        private const string RANDOM_SEED_FILE = "nunit_random_seed.tmp";
        private TestLogger _logger;

        #region Constructor

        public AdapterSettings(TestLogger logger)
        {
            _logger = logger;
            featureFlags = new FeatureFlags();
        }

        #endregion

        #region Properties - General

        public int MaxCpuCount { get; private set; }

        public string ResultsDirectory { get; private set; }

        public string TargetPlatform { get; private set; }

        public string TargetFrameworkVersion { get; private set; }

        public string TestAdapterPaths { get; private set; }

        /// <summary>
        /// If false, an adapter need not parse symbols to provide test case file, line number
        /// </summary>
        public bool CollectSourceInformation { get; private set; }

        /// <summary>
        /// If true, an adapter shouldn't create appdomains to run tests
        /// </summary>
        public bool DisableAppDomain { get; private set; }

        /// <summary>
        /// If true, an adapter should disable any test case parallelization
        /// </summary>
        public bool DisableParallelization { get; private set; }

        /// <summary>
        /// True if test run is triggered in an IDE/Editor context.
        /// </summary>
        public bool DesignMode { get; private set; }

        #endregion

        #region Properties - TestRunParameters

        public IDictionary<string, string> TestProperties { get; private set; }

        #endregion

        #region Properties - NUnit Specific

        public string InternalTraceLevel { get; private set; }

        public string WorkDirectory { get; private set; }
        public string TestOutputXml { get; private set; }
        public bool UseTestOutputXml => !string.IsNullOrEmpty(TestOutputXml);
        public int DefaultTimeout { get; private set; }

        public int NumberOfTestWorkers { get; private set; }

        public bool ShadowCopyFiles { get; private set; }

        public int Verbosity { get; private set; }

        public bool UseVsKeepEngineRunning { get; private set; }

        public string BasePath { get; private set; }

        public string PrivateBinPath { get; private set; }

        public int? RandomSeed { get; private set; }
        public bool RandomSeedSpecified { get; private set; }

        public bool CollectDataForEachTestSeparately { get; private set; }

        public bool InProcDataCollectorsAvailable { get; private set; }

        public bool SynchronousEvents { get; private set; }

        public string DomainUsage { get; private set; }

        public bool ShowInternalProperties { get; private set; }


        public VsTestCategoryType VsTestCategoryType { get; private set; } = VsTestCategoryType.NUnit;

        public bool DumpXmlTestDiscovery { get; private set; }

        public bool DumpXmlTestResults { get; private set; }

        /// <summary>
        ///  Syntax documentation <see cref="https://github.com/nunit/docs/wiki/Template-Based-Test-Naming"/>
        /// </summary>
        public string DefaultTestNamePattern { get; set; }

        private readonly FeatureFlags featureFlags;

        // FeatureFlags

        public bool UseTestCaseFilterConverter => featureFlags.UseTestCaseFilterConverter;




        #endregion

        #region Public Methods

        public void Load(IDiscoveryContext context)
        {
            if (context == null)
                throw new ArgumentNullException(nameof(context), "Load called with null context");

            Load(context.RunSettings?.SettingsXml);
        }

        public void Load(string settingsXml)
        {
            if (string.IsNullOrEmpty(settingsXml))
                settingsXml = "<RunSettings />";

            // Visual Studio already gives a good error message if the .runsettings
            // file is poorly formed, so we don't need to do anything more.
            var doc = new XmlDocument();
            doc.LoadXml(settingsXml);

            var nunitNode = doc.SelectSingleNode("RunSettings/NUnit");
            Verbosity = GetInnerTextAsInt(nunitNode, nameof(Verbosity), 0);
            _logger.Verbosity = Verbosity;

            var runConfiguration = doc.SelectSingleNode("RunSettings/RunConfiguration");
            MaxCpuCount = GetInnerTextAsInt(runConfiguration, nameof(MaxCpuCount), -1);
            ResultsDirectory = GetInnerTextWithLog(runConfiguration, nameof(ResultsDirectory));
            TargetPlatform = GetInnerTextWithLog(runConfiguration, nameof(TargetPlatform));
            TargetFrameworkVersion = GetInnerTextWithLog(runConfiguration, nameof(TargetFrameworkVersion));
            TestAdapterPaths = GetInnerTextWithLog(runConfiguration, nameof(TestAdapterPaths));
            CollectSourceInformation = GetInnerTextAsBool(runConfiguration, nameof(CollectSourceInformation), true);
            DisableAppDomain = GetInnerTextAsBool(runConfiguration, nameof(DisableAppDomain), false);
            DisableParallelization = GetInnerTextAsBool(runConfiguration, nameof(DisableParallelization), false);
            DesignMode = GetInnerTextAsBool(runConfiguration, nameof(DesignMode), false);
            CollectDataForEachTestSeparately =
                GetInnerTextAsBool(runConfiguration, nameof(CollectDataForEachTestSeparately), false);




            TestProperties = new Dictionary<string, string>();
            foreach (XmlNode node in doc.SelectNodes("RunSettings/TestRunParameters/Parameter"))
            {
                var key = node.GetAttribute("name");
                var value = node.GetAttribute("value");
                if (key != null && value != null)
                    TestProperties.Add(key, value);
            }

            // NUnit settings
            InternalTraceLevel = GetInnerTextWithLog(nunitNode, nameof(InternalTraceLevel), "Off", "Error", "Warning",
                "Info", "Verbose", "Debug");
            WorkDirectory = GetInnerTextWithLog(nunitNode, nameof(WorkDirectory));
            DefaultTimeout = GetInnerTextAsInt(nunitNode, nameof(DefaultTimeout), 0);
            NumberOfTestWorkers = GetInnerTextAsInt(nunitNode, nameof(NumberOfTestWorkers), -1);
            ShadowCopyFiles = GetInnerTextAsBool(nunitNode, nameof(ShadowCopyFiles), false);
            UseVsKeepEngineRunning = GetInnerTextAsBool(nunitNode, nameof(UseVsKeepEngineRunning), false);
            BasePath = GetInnerTextWithLog(nunitNode, nameof(BasePath));
            PrivateBinPath = GetInnerTextWithLog(nunitNode, nameof(PrivateBinPath));
            TestOutputXml = GetInnerTextWithLog(nunitNode, nameof(TestOutputXml));
            RandomSeed = GetInnerTextAsNullableInt(nunitNode, nameof(RandomSeed));
            RandomSeedSpecified = RandomSeed.HasValue;
            if (!RandomSeedSpecified)
                RandomSeed = new Random().Next();
            DefaultTestNamePattern = GetInnerTextWithLog(nunitNode, nameof(DefaultTestNamePattern));
            ShowInternalProperties = GetInnerTextAsBool(nunitNode, nameof(ShowInternalProperties), false);
            DumpXmlTestDiscovery = GetInnerTextAsBool(nunitNode, nameof(DumpXmlTestDiscovery), false);
            DumpXmlTestResults = GetInnerTextAsBool(nunitNode, nameof(DumpXmlTestResults), false);
            var vsTestCategoryType = GetInnerText(nunitNode, nameof(VsTestCategoryType), Verbosity > 0);
            if (vsTestCategoryType != null)
                switch (vsTestCategoryType.ToLower())
                {
                    case "nunit":
                        VsTestCategoryType = VsTestCategoryType.NUnit;
                        break;
                    case "mstest":
                        VsTestCategoryType = VsTestCategoryType.MsTest;
                        break;
                    default:
                        _logger.Warning(
                            $"Invalid value ({vsTestCategoryType}) for VsTestCategoryType, should be either NUnit or MsTest");
                        break;
                }

            var ffNode = nunitNode?.SelectSingleNode("FeatureFlags");
            featureFlags.UseTestCaseFilterConverter =
                ffNode == null || GetInnerTextAsBool(ffNode, nameof(UseTestCaseFilterConverter), true);


#if SUPPORT_REGISTRY_SETTINGS
            // Legacy (CTP) registry settings override defaults
            var registry = RegistryCurrentUser.OpenRegistryCurrentUser(@"Software\nunit.org\VSAdapter");
            if (registry.Exist("ShadowCopy") && (registry.Read<int>("ShadowCopy") == 1))
                ShadowCopyFiles = true;
            if (registry.Exist("Verbosity"))
                Verbosity = registry.Read<int>("Verbosity");
            if (registry.Exist("UseVsKeepEngineRunning") && (registry.Read<int>("UseVsKeepEngineRunning") == 1)
                UseVsKeepEngineRunning = true;
#endif

#if DEBUG && VERBOSE
            // Force Verbosity to 1 under Debug
            Verbosity = 1;
#endif

            var inProcDataCollectorNode =
                doc.SelectSingleNode("RunSettings/InProcDataCollectionRunSettings/InProcDataCollectors");
            InProcDataCollectorsAvailable = inProcDataCollectorNode != null &&
                                            inProcDataCollectorNode.SelectNodes("InProcDataCollector").Count > 0;

            // Older versions of VS do not pass the CollectDataForEachTestSeparately configuration together with the LiveUnitTesting collector.
            // However, the adapter is expected to run in CollectDataForEachTestSeparately mode.
            // As a result for backwards compatibility reasons enable CollectDataForEachTestSeparately mode whenever LiveUnitTesting collector is being used.
            var hasLiveUnitTestingDataCollector =
                inProcDataCollectorNode?.SelectSingleNode(
                    "InProcDataCollector[@uri='InProcDataCollector://Microsoft/LiveUnitTesting/1.0']") != null;

            // TestPlatform can opt-in to run tests one at a time so that the InProcDataCollectors can collect the data for each one of them separately.
            // In that case, we need to ensure that tests do not run in parallel and the test started/test ended events are sent synchronously.
            if (CollectDataForEachTestSeparately || hasLiveUnitTestingDataCollector)
            {
                NumberOfTestWorkers = 0;
                SynchronousEvents = true;
                if (Verbosity >= 4)
                {
                    if (!InProcDataCollectorsAvailable)
                    {
                        _logger.Info(
                            "CollectDataForEachTestSeparately is set, which is used to make InProcDataCollectors collect data for each test separately. No InProcDataCollectors can be found, thus the tests will run slower unnecessarily.");
                    }
                }
            }

            // If DisableAppDomain settings is passed from the testplatform, set the DomainUsage to None.
            if (DisableAppDomain)
            {
                DomainUsage = "None";
            }

            // Update NumberOfTestWorkers based on the DisableParallelization and NumberOfTestWorkers from runsettings.
            UpdateNumberOfTestWorkers();


            string ValidatedPath(string path, string purpose)
            {
                try
                {
                    if (string.IsNullOrEmpty(WorkDirectory))
                    {
                        return Path.GetFullPath(path);
                    }

                    if (Path.IsPathRooted(path))
                    {
                        return Path.GetFullPath(path);
                    }
                    return Path.GetFullPath(Path.Combine(WorkDirectory, path));
                }
                catch (Exception)
                {
                    _logger.Error($"   Invalid path for {purpose}: {path}");
                    throw;
                }
            }
        }

        public void SaveRandomSeed(string dirname)
        {
            try
            {
                var path = Path.Combine(dirname, RANDOM_SEED_FILE);
                File.WriteAllText(path, RandomSeed.Value.ToString());
            }
            catch (Exception ex)
            {
                _logger.Warning("Failed to save random seed.", ex);
            }
        }

        public void RestoreRandomSeed(string dirname)
        {
            var fullpath = Path.Combine(dirname, RANDOM_SEED_FILE);
            if (!File.Exists(fullpath))
                return;
            try
            {
                string value = File.ReadAllText(fullpath);
                RandomSeed = int.Parse(value);
            }
            catch (Exception ex)
            {
                _logger.Warning("Unable to restore random seed.", ex);
            }
        }

        #endregion

        #region Helper Methods

        private void UpdateNumberOfTestWorkers()
        {
            // Overriding the NumberOfTestWorkers if DisableParallelization is true.
            if (DisableParallelization && NumberOfTestWorkers < 0)
            {
                NumberOfTestWorkers = 0;
            }
            else if (DisableParallelization && NumberOfTestWorkers > 0)
            {
                if (_logger.Verbosity > 0)
                {
                    _logger.Warning(string.Format("DisableParallelization:{0} & NumberOfTestWorkers:{1} are conflicting settings, hence not running in parallel", DisableParallelization, NumberOfTestWorkers));
                }
                NumberOfTestWorkers = 0;
            }
        }

        private string GetInnerTextWithLog(XmlNode startNode, string xpath, params string[] validValues)
        {
            return GetInnerText(startNode, xpath, true, validValues);
        }


        private string GetInnerText(XmlNode startNode, string xpath, bool log, params string[] validValues)
        {
            string val = null;
            var targetNode = startNode?.SelectSingleNode(xpath);
            if (targetNode != null)
            {
                val = targetNode.InnerText;

                if (validValues != null && validValues.Length > 0)
                {
                    foreach (string valid in validValues)
                        if (string.Compare(valid, val, StringComparison.OrdinalIgnoreCase) == 0)
                            return valid;

                    throw new ArgumentException($"Invalid value {val} passed for element {xpath}.");
                }


            }
            if (log)
                Log(xpath, val);

            return val;
        }

        private int GetInnerTextAsInt(XmlNode startNode, string xpath, int defaultValue)
        {
            var temp = GetInnerTextAsNullableInt(startNode, xpath, false);
            var res = defaultValue;
            if (temp != null)
                res = temp.Value;
            Log(xpath, res);
            return res;
        }

        private int? GetInnerTextAsNullableInt(XmlNode startNode, string xpath, bool log = true)
        {
            string temp = GetInnerText(startNode, xpath, log);
            int? res = null;
            if (!string.IsNullOrEmpty(temp))
                res = int.Parse(temp);
            if (log)
                Log(xpath, res);
            return res;
        }

        private bool GetInnerTextAsBool(XmlNode startNode, string xpath, bool defaultValue)
        {
            string temp = GetInnerText(startNode, xpath, false);
            bool res = defaultValue;
            if (!string.IsNullOrEmpty(temp))
                res = bool.Parse(temp);
            Log(xpath, res);
            return res;
        }

        private void Log<T>(string xpath, T res)
        {
            if (Verbosity >= 4)
            {
                _logger.Info($"Setting: {xpath} = {res}");
            }
        }
        #endregion
    }
}<|MERGE_RESOLUTION|>--- conflicted
+++ resolved
@@ -1,9 +1,5 @@
 // ***********************************************************************
-<<<<<<< HEAD
-// Copyright (c) 2014-2018 Charlie Poole, Terje Sandstrom
-=======
 // Copyright (c) 2014-2019 Charlie Poole, Terje Sandstrom
->>>>>>> 0a6de45f
 //
 // Permission is hereby granted, free of charge, to any person obtaining
 // a copy of this software and associated documentation files (the
@@ -93,7 +89,13 @@
         void RestoreRandomSeed(string dirname);
     }
 
-<<<<<<< HEAD
+    public enum VsTestCategoryType
+    {
+        NUnit,
+        MsTest
+    }
+
+
 
     public interface IFeatureFlags
     {
@@ -103,12 +105,6 @@
     public class FeatureFlags : IFeatureFlags
     {
         public bool UseTestCaseFilterConverter { get; set; }
-=======
-    public enum VsTestCategoryType
-    {
-        NUnit,
-        MsTest
->>>>>>> 0a6de45f
     }
 
 
