--- conflicted
+++ resolved
@@ -24,11 +24,7 @@
   </ItemGroup>
 
   <ItemGroup Condition="'$(TargetFrameworkIdentifier)' == '.NETCoreApp'">
-<<<<<<< HEAD
-    <PackageReference Include="Microsoft.TestPlatform.ObjectModel" Version="16.4.0" />
-=======
     <PackageReference Include="Microsoft.TestPlatform.ObjectModel" Version="16.9.4" />
->>>>>>> 6eed197c
     <PackageReference Include="Microsoft.NET.Test.Sdk" Version="16.9.4" />
   </ItemGroup>
 
