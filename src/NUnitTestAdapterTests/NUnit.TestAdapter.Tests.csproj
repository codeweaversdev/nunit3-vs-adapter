﻿<Project Sdk="Microsoft.NET.Sdk" ToolsVersion="15.0">
  <PropertyGroup>
    <RootNamespace>NUnit.VisualStudio.TestAdapter.Tests</RootNamespace>
    <AssemblyName>NUnit.VisualStudio.TestAdapter.Tests</AssemblyName>
    <TargetFrameworks>net45;netcoreapp1.0</TargetFrameworks>
    <DebugType Condition="'$(TargetFramework)' != '' AND '$(TargetFramework)' != 'netcoreapp1.0'">Full</DebugType>
    <OutputType>exe</OutputType>
    <OutputTypeEx>exe</OutputTypeEx>
  </PropertyGroup>
  <ItemGroup>
    <Content Include="..\native-assembly\NativeTests.dll" Link="NativeTests.dll">
      <CopyToOutputDirectory>PreserveNewest</CopyToOutputDirectory>
    </Content>
  </ItemGroup>

  <ItemGroup>
    <PackageReference Include="NSubstitute" Version="2.0.3" />
    <PackageReference Include="NUnit" Version="3.7.1" />
    <PackageReference Include="nunit3testadapter" Version="3.7.0" />
    <PackageReference Include="NUnitLite" Version="3.7.2" />
  </ItemGroup>

  <ItemGroup Condition=" '$(TargetFramework)' == 'net45' ">
<<<<<<< HEAD
    <PackageReference Include="Microsoft.TestPlatform.ObjectModel" Version="11.0.0" PrivateAssets="All" />
=======
    <PackageReference Include="Microsoft.VisualStudio.TestPlatform.ObjectModel" Version="11.0.0" PrivateAssets="All" />
>>>>>>> c3d5e6ca
  </ItemGroup>

  <ItemGroup Condition=" '$(TargetFramework)' == 'netcoreapp1.0' ">
    <PackageReference Include="Microsoft.TestPlatform.ObjectModel" Version="15.0.0" PrivateAssets="All" />
  </ItemGroup>

  <ItemGroup>
    <ProjectReference Include="..\empty-assembly\empty-assembly.csproj" />
    <ProjectReference Include="..\mock-assembly\mock-assembly.csproj" />
    <ProjectReference Include="..\NUnitTestAdapter\NUnit.TestAdapter.csproj" />
    <ProjectReference Include="..\NUnit3AdapterExternalTests\NUnit3AdapterExternalTests.csproj" />
  </ItemGroup>

  <ItemGroup>
    <Service Include="{82a7f48d-3b50-4b1e-b82e-3ada8210c358}" />
  </ItemGroup>

  <ItemGroup>
    <Compile Update="NavigationDataTests.cs">
      <CopyToOutputDirectory>PreserveNewest</CopyToOutputDirectory>
    </Compile>
  </ItemGroup>
</Project><|MERGE_RESOLUTION|>--- conflicted
+++ resolved
@@ -21,11 +21,7 @@
   </ItemGroup>
 
   <ItemGroup Condition=" '$(TargetFramework)' == 'net45' ">
-<<<<<<< HEAD
-    <PackageReference Include="Microsoft.TestPlatform.ObjectModel" Version="11.0.0" PrivateAssets="All" />
-=======
     <PackageReference Include="Microsoft.VisualStudio.TestPlatform.ObjectModel" Version="11.0.0" PrivateAssets="All" />
->>>>>>> c3d5e6ca
   </ItemGroup>
 
   <ItemGroup Condition=" '$(TargetFramework)' == 'netcoreapp1.0' ">
