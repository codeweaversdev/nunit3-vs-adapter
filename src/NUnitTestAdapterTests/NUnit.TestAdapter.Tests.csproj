--- conflicted
+++ resolved
@@ -13,13 +13,8 @@
   </PropertyGroup>
 
   <ItemGroup>
-<<<<<<< HEAD
     <PackageReference Include="NSubstitute" Version="4.2.2" />
-    <PackageReference Include="NUnit" Version="3.12.0" />
-=======
-    <PackageReference Include="NSubstitute" Version="4.2.1" />
     <PackageReference Include="NUnit" Version="3.13.1" />
->>>>>>> 40f24be3
     <PackageReference Include="Microsoft.CodeAnalysis.CSharp" Version="2.6.1" />
     <PackageReference Include="NUnit.Analyzers" Version="0.6.0" />
   </ItemGroup>
