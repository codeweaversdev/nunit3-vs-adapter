// ***********************************************************************
// Copyright (c) 2011-2015 Charlie Poole, Terje Sandstrom
//
// Permission is hereby granted, free of charge, to any person obtaining
// a copy of this software and associated documentation files (the
// "Software"), to deal in the Software without restriction, including
// without limitation the rights to use, copy, modify, merge, publish,
// distribute, sublicense, and/or sell copies of the Software, and to
// permit persons to whom the Software is furnished to do so, subject to
// the following conditions:
// 
// The above copyright notice and this permission notice shall be
// included in all copies or substantial portions of the Software.
// 
// THE SOFTWARE IS PROVIDED "AS IS", WITHOUT WARRANTY OF ANY KIND,
// EXPRESS OR IMPLIED, INCLUDING BUT NOT LIMITED TO THE WARRANTIES OF
// MERCHANTABILITY, FITNESS FOR A PARTICULAR PURPOSE AND
// NONINFRINGEMENT. IN NO EVENT SHALL THE AUTHORS OR COPYRIGHT HOLDERS BE
// LIABLE FOR ANY CLAIM, DAMAGES OR OTHER LIABILITY, WHETHER IN AN ACTION
// OF CONTRACT, TORT OR OTHERWISE, ARISING FROM, OUT OF OR IN CONNECTION
// WITH THE SOFTWARE OR THE USE OR OTHER DEALINGS IN THE SOFTWARE.
// ***********************************************************************

using System;
using System.Collections.Generic;
using System.IO;
using System.Linq;
using System.Reflection;
using System.Xml;

using Microsoft.VisualStudio.TestPlatform.ObjectModel;

using NUnit.Framework;

namespace NUnit.VisualStudio.TestAdapter.Tests
{
    using Fakes;

    [Category("TestConverter")]
    public class TestConverterTests
    {
        private XmlNode fakeTestNode;
        private TestConverter testConverter;

        [SetUp]
        public void SetUp()
        {
            fakeTestNode = FakeTestData.GetTestNode();
            testConverter = new TestConverter(new TestLogger(new MessageLoggerStub()), FakeTestData.AssemblyPath, collectSourceInformation: true);
        }

        [Test]
        public void CanMakeTestCaseFromTest()
        {
            var testCase = testConverter.ConvertTestCase(fakeTestNode);
            CheckTestCase(testCase);
        }

        [Test]
        public void CanMakeTestCaseFromTestWithCache()
        {

            var testCase = testConverter.ConvertTestCase(fakeTestNode);

            CheckTestCase(testCase);

            Assert.That(testConverter.AttributesCache.Keys.Count, Is.EqualTo(1));
            Assert.That(testConverter.AttributesCache["121"].Count, Is.EqualTo(1));
            var parentTrait = testConverter.AttributesCache["121"];
            Assert.That(parentTrait[0].Name, Is.EqualTo("Category"));
            Assert.That(parentTrait[0].Value, Is.EqualTo("super"));
        }

        [Test]
        public void CanMakeTestCaseShouldBuildTraitsCache()
        {
            var xmlNodeList = FakeTestData.GetTestNodes();

            foreach(XmlNode node in xmlNodeList)
            {
                var testCase = testConverter.ConvertTestCase(node);
            }

            var attributesCache = testConverter.AttributesCache;

            // There are 12 ids in the TestXml2, but will be storing only ancestor properties.
            // Not the leaf node test-case properties.
            Assert.That(attributesCache.Keys.Count, Is.EqualTo(7));

            // Even though ancestor doesn't have any properties. Will be storing their ids.
            // So that we will not make call SelectNodes call again.
            CheckNodesWithNoProperties(attributesCache);

            // Will not be storing leaf nodes test-case nodes in the cache.
            CheckNoTestCaseNodesExist(attributesCache);

            // Checking assembly level attribute.
            CheckNodeProperties(attributesCache, "0-1009", new KeyValuePair<string, string>[] { new KeyValuePair<string, string>("Category", "AsmCat") });

            // Checking Class level attributes base class & dervied class
            CheckNodeProperties(attributesCache, "0-1000", new KeyValuePair<string,string>[] { new KeyValuePair<string, string>("Category", "BaseClass") });
            CheckNodeProperties(attributesCache, "0-1002", new KeyValuePair<string, string>[] { new KeyValuePair<string, string>("Category", "DerivedClass"), new KeyValuePair<string, string>("Category", "BaseClass") });

            // Checking Nested class attributes.
            CheckNodeProperties(attributesCache, "0-1005", new KeyValuePair<string, string>[] { new KeyValuePair<string, string>("Category", "NS1") });
            CheckNodeProperties(attributesCache, "0-1007", new KeyValuePair<string, string>[] { new KeyValuePair<string, string>("Category", "NS2") });

        }

        [Test]
        public void ConvertedTestCaseIsCached()
        {
            testConverter.ConvertTestCase(fakeTestNode);
            var testCase = testConverter.GetCachedTestCase("123");

            CheckTestCase(testCase);
        }

        [Test]
        public void CannotMakeTestResultWhenTestCaseIsNotInCache()
        {
            var fakeResultNode = FakeTestData.GetResultNode();
            var results = testConverter.GetVSTestResults(fakeResultNode);
            Assert.That(results.Count, Is.EqualTo(0));
        }

        [Test]
        public void CanMakeTestResultFromNUnitTestResult()
        {
            // This should put the TestCase in the cache
            var cachedTestCase = testConverter.ConvertTestCase(fakeTestNode);
            var fakeResultNode = FakeTestData.GetResultNode();

            var testResult = testConverter.GetVSTestResults(fakeResultNode)[0];
            var testCase = testResult.TestCase;

            Assert.That(testCase, Is.SameAs(cachedTestCase));

            CheckTestCase(testCase);

            Assert.That(testResult.Outcome, Is.EqualTo(TestOutcome.Passed));
            Assert.That(testResult.ErrorMessage, Is.EqualTo("It passed!"));
            Assert.That(testResult.Duration, Is.EqualTo(TimeSpan.FromSeconds(1.234)));
        }

        private void CheckTestCase(TestCase testCase)
        {
            Assert.That(testCase.FullyQualifiedName, Is.EqualTo(FakeTestData.FullyQualifiedName));
            Assert.That(testCase.DisplayName, Is.EqualTo(FakeTestData.DisplayName));
            Assert.That(testCase.Source, Is.SamePath(FakeTestData.AssemblyPath));

            if (testCase.CodeFilePath != null) // Unavailable if not running under VS
            {
                Assert.That(testCase.CodeFilePath, Is.SamePath(FakeTestData.CodeFile));
                Assert.That(testCase.LineNumber, Is.EqualTo(FakeTestData.LineNumber));
            }

<<<<<<< HEAD
                var traitList = testCase.GetTraits().Select(trait => trait.Name + ":" + trait.Value).ToList();
                Assert.That(traitList, Is.EquivalentTo(new[] { "Category:super", "Category:cat1", "Priority:medium" }));
        }

        private void CheckNodesWithNoProperties(IDictionary<string, List<Trait>> attributesCache)
        {
            Assert.That(attributesCache["2"].Count, Is.EqualTo(0));
            Assert.That(attributesCache["0-1010"].Count, Is.EqualTo(0));
        }

        private void CheckNoTestCaseNodesExist(IDictionary<string, List<Trait>> attributesCache)
        {
            Assert.That(!attributesCache.ContainsKey("0-1008"));
            Assert.That(!attributesCache.ContainsKey("0-1006"));
            Assert.That(!attributesCache.ContainsKey("0-1004"));
            Assert.That(!attributesCache.ContainsKey("0-1003"));
            Assert.That(!attributesCache.ContainsKey("0-1001"));
        }

        private void CheckNodeProperties(IDictionary<string, List<Trait>> attributesCache, string id, KeyValuePair<string,string>[] kps)
        {
            Assert.That(attributesCache.ContainsKey(id));
            Assert.That(attributesCache[id].Count, Is.EqualTo(kps.Count()));
            var traits = attributesCache[id];

            foreach(var kp in kps)
            {
                Assert.That(traits.Any(t => t.Name == kp.Key && t.Value == kp.Value));
            }
=======
            var traitList = testCase.GetTraits().Select(trait => trait.Name + ":" + trait.Value).ToList();

            Assert.That(traitList, Is.EquivalentTo(new[] { "Category:super", "Category:cat1", "Priority:medium" }));
>>>>>>> d8943d87
        }
    }
}<|MERGE_RESOLUTION|>--- conflicted
+++ resolved
@@ -155,7 +155,6 @@
                 Assert.That(testCase.LineNumber, Is.EqualTo(FakeTestData.LineNumber));
             }
 
-<<<<<<< HEAD
                 var traitList = testCase.GetTraits().Select(trait => trait.Name + ":" + trait.Value).ToList();
                 Assert.That(traitList, Is.EquivalentTo(new[] { "Category:super", "Category:cat1", "Priority:medium" }));
         }
@@ -185,11 +184,6 @@
             {
                 Assert.That(traits.Any(t => t.Name == kp.Key && t.Value == kp.Value));
             }
-=======
-            var traitList = testCase.GetTraits().Select(trait => trait.Name + ":" + trait.Value).ToList();
-
-            Assert.That(traitList, Is.EquivalentTo(new[] { "Category:super", "Category:cat1", "Priority:medium" }));
->>>>>>> d8943d87
         }
     }
 }