--- conflicted
+++ resolved
@@ -3,13 +3,8 @@
 // ****************************************************************
 
 using System;
-<<<<<<< HEAD
-using System.Collections.Generic;
-using System.IO;
-=======
 using System.IO;
 using System.Linq;
->>>>>>> dec7e236
 using System.Reflection;
 
 using Microsoft.VisualStudio.TestPlatform.ObjectModel;
@@ -31,12 +26,8 @@
         
         // NOTE: If the location of the FakeTestCase method in the 
         // file changes, update the value of FAKE_LINE_NUMBER.
-<<<<<<< HEAD
-        private static readonly int FAKE_LINE_NUMBER = 30;
-=======
         private const int FakeLineNumber = 31;
 // ReSharper disable once UnusedMember.Local
->>>>>>> dec7e236
         private void FakeTestCase() { } // FAKE_LINE_NUMBER SHOULD BE THIS LINE
 
         private ITest fakeNUnitTest;
@@ -59,11 +50,7 @@
             var fixtureNode = new TestNode(nunitFixture);
             fakeNUnitTest = (ITest)fixtureNode.Tests[0];
 
-<<<<<<< HEAD
-            testConverter = new TestConverter(new TestLogger(), THIS_ASSEMBLY_PATH);
-=======
             testConverter = new TestConverter(new TestLogger(), ThisAssemblyPath);
->>>>>>> dec7e236
         }
 
         [TearDown]
@@ -123,17 +110,10 @@
         {
             Assert.That(testCase.FullyQualifiedName, Is.EqualTo("NUnit.VisualStudio.TestAdapter.Tests.TestConverterTests.FakeTestCase"));
             Assert.That(testCase.DisplayName, Is.EqualTo("FakeTestCase"));
-<<<<<<< HEAD
-            Assert.That(testCase.Source, Is.SamePath(THIS_ASSEMBLY_PATH));
-
-            Assert.That(testCase.CodeFilePath, Is.SamePath(THIS_CODE_FILE));
-            Assert.That(testCase.LineNumber, Is.EqualTo(FAKE_LINE_NUMBER));
-=======
             Assert.That(testCase.Source, Is.SamePath(ThisAssemblyPath));
 
             Assert.That(testCase.CodeFilePath, Is.SamePath(ThisCodeFile));
             Assert.That(testCase.LineNumber, Is.EqualTo(FakeLineNumber));
->>>>>>> dec7e236
 
             // Check traits using reflection, since the feature was added
             // in an update to VisualStudio and may not be present.
