#tool nuget:?package=vswhere

//////////////////////////////////////////////////////////////////////
// ARGUMENTS
//////////////////////////////////////////////////////////////////////

var target = Argument("target", "Default");
var configuration = Argument("configuration", "Release");

//////////////////////////////////////////////////////////////////////
// SET PACKAGE VERSION
//////////////////////////////////////////////////////////////////////

var version = "3.11.0";
<<<<<<< HEAD
var modifier = "-d12";
=======
var modifier = "-d06";
>>>>>>> 2b1c2e62

var dbgSuffix = configuration.ToLower() == "debug" ? "-dbg" : "";
var packageVersion = version + modifier + dbgSuffix;

if (BuildSystem.IsRunningOnAppVeyor)
{
    var tag = AppVeyor.Environment.Repository.Tag;

    if (tag.IsTag)
    {
        packageVersion = tag.Name;
    }
    else
    {
        var buildNumber = AppVeyor.Environment.Build.Number.ToString("00000");
        var branch = AppVeyor.Environment.Repository.Branch.Replace(".", "").Replace("/", "");
        var isPullRequest = AppVeyor.Environment.PullRequest.IsPullRequest;

        if (branch == "master" && !isPullRequest)
        {
            packageVersion = version + "-dev-" + buildNumber + dbgSuffix;
        }
        else
        {
            var suffix = "-ci-" + buildNumber + dbgSuffix;

            if (isPullRequest)
                suffix += "-pr-" + AppVeyor.Environment.PullRequest.Number;
            else
                suffix += "-" + System.Text.RegularExpressions.Regex.Replace(branch, "[^0-9A-Za-z-]+", "-");

            // Nuget limits "special version part" to 20 chars. Add one for the hyphen.
            if (suffix.Length > 21)
                suffix = suffix.Substring(0, 21);

            packageVersion = version + suffix;
        }
    }

    AppVeyor.UpdateBuildVersion(packageVersion);
}

var packageName = "NUnit3TestAdapter-" + packageVersion;

//////////////////////////////////////////////////////////////////////
// DEFINE RUN CONSTANTS
//////////////////////////////////////////////////////////////////////

// Directories
var PROJECT_DIR = Context.Environment.WorkingDirectory.FullPath + "/";
var PACKAGE_DIR = PROJECT_DIR + "package/";
var PACKAGE_IMAGE_DIR = PACKAGE_DIR + packageName + "/";
var SRC_DIR = PROJECT_DIR + "src/";
var BIN_DIR = PROJECT_DIR + "bin/" + configuration + "/";

var ADAPTER_PROJECT = SRC_DIR + "NUnitTestAdapter/NUnit.TestAdapter.csproj";

var ADAPTER_BIN_DIR_NET35 = SRC_DIR + $"NUnitTestAdapter/bin/{configuration}/net35/";
var ADAPTER_BIN_DIR_NETCOREAPP10 = SRC_DIR + $"NUnitTestAdapter/bin/{configuration}/netcoreapp1.0/";

var BIN_DIRS = new [] {
    PROJECT_DIR + "src/empty-assembly/bin",
    PROJECT_DIR + "src/mock-assembly/bin",
    PROJECT_DIR + "src/NUnit3TestAdapterInstall/bin",
    PROJECT_DIR + "src/NUnit3TestAdapter/bin",
    PROJECT_DIR + "src/NUnit3TestAdapterTests/bin",
};

// Solution
var ADAPTER_SOLUTION = PROJECT_DIR + "NUnit3TestAdapter.sln";

//////////////////////////////////////////////////////////////////////
// CLEAN
//////////////////////////////////////////////////////////////////////

Task("Clean")
    .Does(() =>
{
    foreach(var dir in BIN_DIRS)
        CleanDirectory(dir);
});

//////////////////////////////////////////////////////////////////////
// INITIALIZE FOR BUILD
//////////////////////////////////////////////////////////////////////

Task("NuGetRestore")
    .Does(() =>
{
    Information("Restoring NuGet Packages for the Adapter Solution");
    MSBuild(ADAPTER_SOLUTION, new MSBuildSettings
    {
        Configuration = configuration,
        Verbosity = Verbosity.Minimal,
        ToolVersion = MSBuildToolVersion.VS2017
    }.WithTarget("Restore"));
});

//////////////////////////////////////////////////////////////////////
// BUILD
//////////////////////////////////////////////////////////////////////

Task("Build")
    .IsDependentOn("NuGetRestore")
    .Does(() =>
    {
        // Find MSBuild for Visual Studio 2017
        DirectoryPath vsLatest  = VSWhereLatest();
        FilePath msBuildPathX64 = (vsLatest==null) ? null
                                    : vsLatest.CombineWithFilePath("./MSBuild/15.0/Bin/MSBuild.exe");

        Information("Building using MSBuild at " + msBuildPathX64);
        Information("Configuration is:"+configuration);

        MSBuild(ADAPTER_SOLUTION, new MSBuildSettings
        {
            Configuration = configuration,
            ToolPath = msBuildPathX64,
            ToolVersion = MSBuildToolVersion.VS2017,
            EnvironmentVariables = new Dictionary<string, string>
            {
                ["PackageVersion"] = packageVersion
            }
        });
    });

//////////////////////////////////////////////////////////////////////
// TEST
//////////////////////////////////////////////////////////////////////

string GetTestAssemblyPath(string framework)
{
    return SRC_DIR + $"NUnitTestAdapterTests/bin/{configuration}/{framework}/NUnit.VisualStudio.TestAdapter.Tests.dll";
}

foreach (var (framework, vstestFramework, adapterDir) in new[] {
    ("net46", "Framework45", ADAPTER_BIN_DIR_NET35),
    ("netcoreapp1.0", "FrameworkCore10", ADAPTER_BIN_DIR_NETCOREAPP10)
})
{
    Task($"VSTest-{framework}")
        .IsDependentOn("Build")
        .Does(() =>
        {
            VSTest(GetTestAssemblyPath(framework), new VSTestSettings
            {
                TestAdapterPath = adapterDir,
                // Enables the tests to run against the correct version of Microsoft.VisualStudio.TestPlatform.ObjectModel.dll.
                // (The DLL they are compiled against depends on VS2012 at runtime.)
                SettingsFile = File("DisableAppDomain.runsettings"),

                // https://github.com/cake-build/cake/issues/2077
                #tool Microsoft.TestPlatform
                ToolPath = Context.Tools.Resolve("vstest.console.exe")
            });
        });

    Task($"DotnetTest-{framework}")
        .IsDependentOn("Build")
        .Does(() =>
        {
            DotNetCoreTest(SRC_DIR + "NUnitTestAdapterTests/NUnit.TestAdapter.Tests.csproj", new DotNetCoreTestSettings
            {
                Configuration = configuration,
                Framework = framework,
                NoBuild = true,
                TestAdapterPath = adapterDir,
                Settings = File("DisableAppDomain.runsettings")
            });
        });
}

//////////////////////////////////////////////////////////////////////
// PACKAGE
//////////////////////////////////////////////////////////////////////

Task("CreatePackageDir")
    .Does(() =>
    {
        CreateDirectory(PACKAGE_DIR);
    });

Task("CreateWorkingImage")
    .IsDependentOn("CreatePackageDir")
    .Does(() =>
    {
        CreateDirectory(PACKAGE_IMAGE_DIR);
        CleanDirectory(PACKAGE_IMAGE_DIR);

        CopyFileToDirectory("LICENSE.txt", PACKAGE_IMAGE_DIR);

        // dotnet publish doesn't work for .NET 3.5
        var net35Files = new FilePath[]
        {
            ADAPTER_BIN_DIR_NET35 + "NUnit3.TestAdapter.dll",
            ADAPTER_BIN_DIR_NET35 + "NUnit3.TestAdapter.pdb",
            ADAPTER_BIN_DIR_NET35 + "nunit.engine.dll",
            ADAPTER_BIN_DIR_NET35 + "nunit.engine.api.dll",
            ADAPTER_BIN_DIR_NET35 + "Mono.Cecil.dll"
        };

        var net35Dir = PACKAGE_IMAGE_DIR + "build/net35";
        CreateDirectory(net35Dir);
        CopyFiles(net35Files, net35Dir);
        CopyFileToDirectory("nuget/net35/NUnit3TestAdapter.props", net35Dir);

        var netcoreDir = PACKAGE_IMAGE_DIR + "build/netcoreapp1.0";
        DotNetCorePublish(ADAPTER_PROJECT, new DotNetCorePublishSettings
        {
            Configuration = configuration,
            OutputDirectory = netcoreDir,
            Framework = "netcoreapp1.0"
        });
        CopyFileToDirectory("nuget/netcoreapp1.0/NUnit3TestAdapter.props", netcoreDir);
    });

Task("PackageZip")
    .IsDependentOn("CreateWorkingImage")
    .Does(() =>
    {
        Zip(PACKAGE_IMAGE_DIR, File(PACKAGE_DIR + packageName + ".zip"));
    });

Task("PackageNuGet")
    .IsDependentOn("CreateWorkingImage")
    .Does(() =>
    {
        NuGetPack("nuget/NUnit3TestAdapter.nuspec", new NuGetPackSettings()
        {
            Version = packageVersion,
            BasePath = PACKAGE_IMAGE_DIR,
            OutputDirectory = PACKAGE_DIR
        });
    });

Task("PackageVsix")
    .IsDependentOn("CreatePackageDir")
    .Does(() =>
    {
        CopyFile(
            BIN_DIR + "NUnit3TestAdapter.vsix",
            PACKAGE_DIR + packageName + ".vsix");
    });

//////////////////////////////////////////////////////////////////////
// HELPER METHODS
//////////////////////////////////////////////////////////////////////

public static T WithRawArgument<T>(this T settings, string rawArgument) where T : Cake.Core.Tooling.ToolSettings
{
    if (settings == null) throw new ArgumentNullException(nameof(settings));

    if (!string.IsNullOrEmpty(rawArgument))
    {
        var previousCustomizer = settings.ArgumentCustomization;
        if (previousCustomizer != null)
            settings.ArgumentCustomization = builder => previousCustomizer.Invoke(builder).Append(rawArgument);
        else
            settings.ArgumentCustomization = builder => builder.Append(rawArgument);
    }

    return settings;
}

//////////////////////////////////////////////////////////////////////
// TASK TARGETS
//////////////////////////////////////////////////////////////////////

Task("Rebuild")
    .IsDependentOn("Clean")
    .IsDependentOn("Build");

Task("Test")
    .IsDependentOn("VSTest-net46")
    .IsDependentOn("VSTest-netcoreapp1.0")
    .IsDependentOn("DotnetTest-net46")
    .IsDependentOn("DotnetTest-netcoreapp1.0");

Task("Package")
    .IsDependentOn("PackageZip")
    .IsDependentOn("PackageNuGet")
    .IsDependentOn("PackageVsix");

Task("Appveyor")
    .IsDependentOn("Build")
    .IsDependentOn("Test")
    .IsDependentOn("Package");

Task("Default")
    .IsDependentOn("Build");

//////////////////////////////////////////////////////////////////////
// EXECUTION
//////////////////////////////////////////////////////////////////////

RunTarget(target);<|MERGE_RESOLUTION|>--- conflicted
+++ resolved
@@ -12,11 +12,7 @@
 //////////////////////////////////////////////////////////////////////
 
 var version = "3.11.0";
-<<<<<<< HEAD
-var modifier = "-d12";
-=======
 var modifier = "-d06";
->>>>>>> 2b1c2e62
 
 var dbgSuffix = configuration.ToLower() == "debug" ? "-dbg" : "";
 var packageVersion = version + modifier + dbgSuffix;
